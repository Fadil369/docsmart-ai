import { validateFiles, DEFAULT_FILE_CONFIG } from "@/lib/file-validation"
import { useState, useEffect } from 'react'
import { Button } from '@/components/ui/button'
import { Card } from '@/components/ui/card'
import { Progress } from '@/components/ui/progress'
import { Badge } from '@/components/ui/badge'
import { TrialGuard } from '@/components/TrialGuard'
import { trackFeatureUsage } from '@/lib/analytics'
import { healthcareTemplates, getTemplatesByStakeholder } from '@/lib/healthcare-templates'
import { HealthcareTemplate } from '@/lib/healthcare-templates'
import { motion, AnimatePresence } from 'framer-motion'
import { 
  Upload, 
  Globe, 
  Lightning, 
  ArrowsIn, 
  ChartBar, 
  Brain, 
  Share, 
  Users, 
  File, 
  Copy, 
  Download,
  UploadSimple,
  Circle,
  Heartbeat,
  Stethoscope,
  Hospital,
  Prescription,
  MicrophoneStage
} from '@/lib/safe-icons'
import { cn } from '@/lib/utils'
import { toast } from 'sonner'

interface WorkspaceAction {
  id: string
  label: string
  arabicLabel?: string
  icon: React.ComponentType<any>
  description: string
  arabicDescription?: string
  color: string
  isLoading?: boolean
  progress?: number
  isGated?: boolean // Whether this feature requires trial access
  isHealthcare?: boolean // Whether this is a healthcare-specific feature
  template?: HealthcareTemplate
}

interface WorkspaceAreaProps {
  onActionClick: (actionId: string, files?: File[]) => void
  activeActions: string[]
  actionProgress: Record<string, number>
  aiCopilotReady?: boolean
  stakeholderType?: 'provider' | 'patient' | 'insurer' | 'admin' | 'regulator'
}

export function WorkspaceArea({ 
  onActionClick, 
  activeActions, 
  actionProgress, 
  aiCopilotReady = false,
  stakeholderType = 'provider'
}: WorkspaceAreaProps) {
  const [dragActive, setDragActive] = useState(false)
  const [selectedFiles, setSelectedFiles] = useState<File[]>([])
  const [isMobile, setIsMobile] = useState(false)
  const [showHealthcareMode, setShowHealthcareMode] = useState(true)
  const [selectedLanguage, setSelectedLanguage] = useState<'en' | 'ar'>('en')

  useEffect(() => {
    const checkMobile = () => {
      setIsMobile(window.innerWidth < 640)
    }

    checkMobile()
    window.addEventListener('resize', checkMobile)
    return () => window.removeEventListener('resize', checkMobile)
  }, [])

  // Get healthcare templates for the current stakeholder
  const healthcareTemplatesForStakeholder = getTemplatesByStakeholder(stakeholderType)

  const baseActions: WorkspaceAction[] = [
    {
      id: 'upload',
      label: 'Upload',
      arabicLabel: 'رفع',
      icon: Upload,
      description: 'Upload documents instantly',
      arabicDescription: 'رفع الوثائق فوراً',
      color: 'bg-blue-500 hover:bg-blue-600',
      isGated: false,
      isHealthcare: false
    },
    {
      id: 'translate',
      label: 'Translate',
      arabicLabel: 'ترجم',
      icon: Globe,
      description: 'AR ⇄ EN translation',
      arabicDescription: 'ترجمة عربي ⇄ إنجليزي',
      color: 'bg-green-500 hover:bg-green-600',
      isGated: true,
      isHealthcare: false
    },
    {
      id: 'ai-analyze',
      label: 'AI Analysis',
      arabicLabel: 'تحليل ذكي',
      icon: Brain,
      description: 'Powered by AI intelligence',
      arabicDescription: 'مدعوم بالذكاء الاصطناعي',
      color: 'bg-gradient-to-r from-pink-500 to-violet-500 hover:from-pink-600 hover:to-violet-600',
      isGated: true,
      isHealthcare: false
    }
  ]

  const healthcareActions: WorkspaceAction[] = [
    {
      id: 'saudi-prescription',
      label: 'E-Prescription',
      arabicLabel: 'وصفة إلكترونية',
      icon: Prescription,
      description: 'Create Saudi MOH compliant prescription',
      arabicDescription: 'إنشاء وصفة طبية متوافقة مع وزارة الصحة',
      color: 'bg-emerald-500 hover:bg-emerald-600',
      isGated: true,
      isHealthcare: true,
      template: healthcareTemplatesForStakeholder.find(t => t.id === 'saudi-prescription')
    },
    {
      id: 'medical-analysis',
      label: 'Medical Analysis',
      arabicLabel: 'تحليل طبي',
      icon: Stethoscope,
      description: 'AI-powered medical document analysis',
      arabicDescription: 'تحليل الوثائق الطبية بالذكاء الاصطناعي',
      color: 'bg-red-500 hover:bg-red-600',
      isGated: true,
      isHealthcare: true
    },
    {
      id: 'nphies-claim',
      label: 'NPHIES Claim',
      arabicLabel: 'مطالبة نفيس',
      icon: Hospital,
      description: 'Process insurance claim via NPHIES',
      arabicDescription: 'معالجة مطالبة التأمين عبر نفيس',
      color: 'bg-blue-600 hover:bg-blue-700',
      isGated: true,
      isHealthcare: true,
      template: healthcareTemplatesForStakeholder.find(t => t.id === 'nphies-claim')
    },
    {
      id: 'voice-command',
      label: 'Voice Commands',
      arabicLabel: 'أوامر صوتية',
      icon: MicrophoneStage,
      description: 'Arabic voice commands for medical workflows',
      arabicDescription: 'أوامر صوتية بالعربية للعمليات الطبية',
      color: 'bg-purple-500 hover:bg-purple-600',
      isGated: true,
      isHealthcare: true
    },
    {
      id: 'fhir-export',
      label: 'FHIR Export',
      arabicLabel: 'تصدير FHIR',
      icon: Download,
      description: 'Export in FHIR healthcare format',
      arabicDescription: 'تصدير بصيغة FHIR الصحية',
      color: 'bg-indigo-500 hover:bg-indigo-600',
      isGated: true,
      isHealthcare: true
    },
    {
      id: 'clinical-decision',
      label: 'Clinical Support',
      arabicLabel: 'دعم سريري',
      icon: Heartbeat,
      description: 'Clinical decision support system',
      arabicDescription: 'نظام دعم القرار السريري',
      color: 'bg-teal-500 hover:bg-teal-600',
      isGated: true,
      isHealthcare: true
    }
  ]

  // Combine base and healthcare actions based on mode
  const workspaceActions: WorkspaceAction[] = showHealthcareMode 
    ? [...baseActions, ...healthcareActions] 
    : [...baseActions, 
       {
         id: 'compress',
         label: 'Compress',
         icon: Lightning,
         description: 'Reduce file size smartly',
         color: 'bg-orange-500 hover:bg-orange-600',
         isGated: true,
         isHealthcare: false
       },
       {
         id: 'merge',
         label: 'Merge',
         icon: ArrowsIn,
         description: 'Combine multiple documents',
         color: 'bg-purple-500 hover:bg-purple-600',
         isGated: true,
         isHealthcare: false
       },
       {
         id: 'share',
         label: 'Share',
         icon: Share,
         description: 'Share with team members',
         color: 'bg-cyan-500 hover:bg-cyan-600',
         isGated: true,
         isHealthcare: false
       },
       {
         id: 'template',
         label: 'Make Template',
         icon: File,
         description: 'Create reusable template',
         color: 'bg-yellow-500 hover:bg-yellow-600',
         isGated: true,
         isHealthcare: false
       }
      ]

  const handleDragEnter = (e: React.DragEvent) => {
    e.preventDefault()
    e.stopPropagation()
    setDragActive(true)
  }

  const handleDragLeave = (e: React.DragEvent) => {
    e.preventDefault()
    e.stopPropagation()
    setDragActive(false)
  }

  const handleDragOver = (e: React.DragEvent) => {
    e.preventDefault()
    e.stopPropagation()
  }

  const handleDrop = (e: React.DragEvent) => {
    e.preventDefault()
    e.stopPropagation()
    setDragActive(false)

    const files = Array.from(e.dataTransfer.files)
    
    // Security validation
    const validation = validateFiles(files, DEFAULT_FILE_CONFIG)
    
    if (validation.globalErrors.length > 0) {
      validation.globalErrors.forEach(error => toast.error(error))
      return
    }
    
    if (validation.invalidFiles.length > 0) {
      validation.invalidFiles.forEach(({ file, errors }) => {
        toast.error(`${file.name}: ${errors.join(", ")}`)
      })
    }
    
    if (validation.totalWarnings.length > 0) {
      validation.totalWarnings.forEach(warning => toast.warning(warning))
    }
    
    if (validation.validFiles.length === 0) {
      toast.error("No valid files to upload")
      return
    }
    if (files.length > 0) {
      setSelectedFiles(files)
      onActionClick('upload', files)
      toast.info(`${files.length} file(s) selected for upload`)
    }
  }

  const handleFileSelect = (e: React.ChangeEvent<HTMLInputElement>) => {
    const files = Array.from(e.target.files || [])
    if (files.length > 0) {
      setSelectedFiles(files)
      onActionClick('upload', files)
      toast.success(`${files.length} file(s) selected`)
    }
  }

  const handleActionClick = (actionId: string) => {
    if (activeActions.includes(actionId)) {
      toast.info('Action already in progress...')
      return
    }

    // Track feature usage
    trackFeatureUsage(actionId, {
      source: 'workspace_area',
      timestamp: new Date().toISOString()
    })

    // Check if AI Copilot action requires the service to be ready
    if (actionId === 'ai-analyze' && !aiCopilotReady) {
      toast.error('AI Copilot is not ready yet', {
        description: 'Please wait for the AI Copilot Assistant to initialize.'
      })
      return
    }

    onActionClick(actionId, selectedFiles)
  }

  return (
    <div className="space-y-8">
      {/* Main Drop Zone */}
      <motion.div
        initial={{ opacity: 0, y: 20 }}
        animate={{ opacity: 1, y: 0 }}
        transition={{ duration: 0.5 }}
        className={cn(
          "relative border-2 border-dashed rounded-xl lg:rounded-2xl p-4 sm:p-6 lg:p-8 transition-all duration-300",
          dragActive 
            ? "border-primary bg-primary/5 scale-[1.02]" 
            : "border-border hover:border-primary/50 hover:bg-accent/20"
        )}
        onDragEnter={handleDragEnter}
        onDragLeave={handleDragLeave}
        onDragOver={handleDragOver}
        onDrop={handleDrop}
      >
        <div className="text-center space-y-3 sm:space-y-4">
          <motion.div
            animate={dragActive ? { scale: 1.1 } : { scale: 1 }}
            transition={{ duration: 0.2 }}
          >
            <UploadSimple size={isMobile ? 32 : 48} className="mx-auto text-primary" />
          </motion.div>
          
          <div className="space-y-1 sm:space-y-2">
            <h3 className="text-lg sm:text-xl font-semibold">
              {dragActive ? 'Drop files here!' : 'Drag & Drop Any Document'}
            </h3>
            <p className="text-sm sm:text-base text-muted-foreground px-2">
              Supports PDF, Excel, Word, PowerPoint, Images, and more
            </p>
          </div>

          <div className="flex flex-col sm:flex-row items-center justify-center gap-3 sm:gap-4">
            <input
              type="file"
              multiple
              accept=".pdf,.xlsx,.xls,.docx,.doc,.pptx,.ppt,.jpg,.jpeg,.png,.gif,.webp"
              onChange={handleFileSelect}
              className="hidden"
              id="file-upload"
            />
            <label htmlFor="file-upload" className="w-full sm:w-auto">
              <Button size="lg" className="cursor-pointer w-full sm:w-auto">
                <Upload className="mr-2" size={16} />
                Choose Files
              </Button>
            </label>
            
            {selectedFiles.length > 0 && (
              <Badge variant="secondary" className="text-sm">
                {selectedFiles.length} file(s) selected
              </Badge>
            )}
          </div>
        </div>
      </motion.div>

      {/* Action Buttons Grid */}
      <motion.div
        initial={{ opacity: 0, y: 30 }}
        animate={{ opacity: 1, y: 0 }}
        transition={{ duration: 0.5, delay: 0.2 }}
      >
        <Card className="p-3 sm:p-4 lg:p-6">
          <div className="space-y-4 sm:space-y-6">
            <div className="text-center space-y-1 sm:space-y-2">
              <h2 className="text-lg sm:text-xl lg:text-2xl font-bold">
                {showHealthcareMode ? 'BrainSAIT Healthcare Workspace' : 'AI-Powered Workspace'}
              </h2>
              <p className="text-sm sm:text-base text-muted-foreground px-2">
                {showHealthcareMode 
                  ? 'Healthcare document intelligence for Saudi medical professionals'
                  : 'Transform your documents with intelligent processing tools'
                }
              </p>
            </div>

<<<<<<< HEAD
            {/* Healthcare Mode Controls */}
            <div className="flex flex-col sm:flex-row items-center justify-between gap-4 p-4 bg-muted/50 rounded-lg">
              <div className="flex items-center gap-3">
                <Button
                  variant={showHealthcareMode ? "default" : "outline"}
                  size="sm"
                  onClick={() => setShowHealthcareMode(true)}
                  className="flex items-center gap-2"
                >
                  <Heartbeat size={16} />
                  Healthcare Mode
                </Button>
                <Button
                  variant={!showHealthcareMode ? "default" : "outline"}
                  size="sm"
                  onClick={() => setShowHealthcareMode(false)}
                  className="flex items-center gap-2"
                >
                  <File size={16} />
                  General Mode
                </Button>
              </div>
              
              {showHealthcareMode && (
                <div className="flex items-center gap-3">
                  <Button
                    variant={selectedLanguage === 'en' ? "default" : "outline"}
                    size="sm"
                    onClick={() => setSelectedLanguage('en')}
                  >
                    EN
                  </Button>
                  <Button
                    variant={selectedLanguage === 'ar' ? "default" : "outline"}
                    size="sm"
                    onClick={() => setSelectedLanguage('ar')}
                  >
                    العربية
                  </Button>
                  <Badge variant="secondary" className="text-xs">
                    {stakeholderType === 'provider' ? 'Healthcare Provider' :
                     stakeholderType === 'patient' ? 'Patient' :
                     stakeholderType === 'insurer' ? 'Insurance Company' : 'Healthcare Professional'}
                  </Badge>
                </div>
              )}
            </div>

            <div className="grid grid-cols-2 sm:grid-cols-3 md:grid-cols-4 lg:grid-cols-5 xl:grid-cols-6 gap-3 sm:gap-4 lg:gap-5">
=======
            <div className="grid grid-cols-2 sm:grid-cols-3 lg:grid-cols-4 xl:grid-cols-5 2xl:grid-cols-6 gap-4 sm:gap-6 lg:gap-8">
>>>>>>> 0470ebb5
              <AnimatePresence>
                {workspaceActions.map((action, index) => {
                  const isActive = activeActions.includes(action.id)
                  const progress = actionProgress[action.id] || 0
                  const Icon = action.icon
                  const isAiCopilot = action.id === 'ai-analyze'
                  const isDisabled = isActive || (isAiCopilot && !aiCopilotReady)

                  const buttonContent = (
                    <motion.div
                      key={action.id}
                      initial={{ opacity: 0, scale: 0.9 }}
                      animate={{ opacity: 1, scale: 1 }}
                      transition={{ delay: index * 0.05 }}
                      whileHover={{ scale: isDisabled ? 1 : 1.02 }}
                      whileTap={{ scale: isDisabled ? 1 : 0.98 }}
                    >
                      <Button
                        variant="outline"
                        size="lg"
                        className={cn(
                          "h-auto p-6 sm:p-8 flex flex-col items-center gap-3 relative overflow-hidden",
                          "hover:shadow-lg transition-all duration-300 min-h-[120px] sm:min-h-[140px] lg:min-h-[160px]",
                          "focus:ring-2 focus:ring-primary focus:ring-offset-2", // Enhanced focus styles
                          isActive && "ring-2 ring-primary animate-pulse",
                          isAiCopilot && aiCopilotReady && "ring-2 ring-gradient-to-r from-pink-500 to-violet-500 bg-gradient-to-br from-pink-50 to-violet-50 dark:from-pink-950 dark:to-violet-950",
                          isDisabled && "opacity-60 cursor-not-allowed"
                        )}
                        onClick={() => handleActionClick(action.id)}
                        disabled={isDisabled}
                        aria-label={`${action.label}: ${action.description}${isAiCopilot ? (aiCopilotReady ? ' (Ready)' : ' (Loading...)') : ''}`}
                        title={`${action.label}: ${action.description}${isAiCopilot ? (aiCopilotReady ? ' (Ready)' : ' (Loading...)') : ''}`}
                      >
                        {/* Progress Background */}
                        {isActive && (
                          <motion.div
                            className="absolute inset-0 bg-primary/10"
                            initial={{ width: 0 }}
                            animate={{ width: `${progress}%` }}
                            transition={{ duration: 0.3 }}
                          />
                        )}

                        {/* Icon with Loading State */}
                        <div className="relative">
                          {isActive ? (
                            <motion.div
                              animate={{ rotate: 360 }}
                              transition={{ duration: 2, repeat: Infinity, ease: "linear" }}
                            >
                              <Circle size={28} className="text-primary" />
                            </motion.div>
                          ) : (
                            <div className={cn(
                              "transition-colors duration-200",
                              isAiCopilot && aiCopilotReady && "text-pink-600 dark:text-pink-400"
                            )}>
                              <Icon size={28} />
                            </div>
                          )}
                          
                          {/* AI Copilot Ready Indicator */}
                          {isAiCopilot && aiCopilotReady && (
                            <motion.div
                              initial={{ scale: 0 }}
                              animate={{ scale: 1 }}
                              className="absolute -top-1 -right-1 w-3 h-3 bg-green-500 rounded-full border-2 border-background"
                            />
                          )}
                        </div>

                        {/* Label and Description */}
                        <div className="text-center space-y-1">
                          <div className={cn(
                            "font-medium text-sm leading-tight",
                            isAiCopilot && aiCopilotReady && "text-pink-700 dark:text-pink-300",
                            selectedLanguage === 'ar' && "font-arabic"
                          )}>
                            {selectedLanguage === 'ar' && action.arabicLabel ? action.arabicLabel : action.label}
                            {action.isGated && (
                              <Badge variant="secondary" className="ml-2 text-xs">
                                {selectedLanguage === 'ar' ? 'مميز' : 'Pro'}
                              </Badge>
                            )}
                            {action.isHealthcare && (
                              <Badge variant="default" className="ml-1 text-xs bg-red-500">
                                {selectedLanguage === 'ar' ? 'طبي' : 'Medical'}
                              </Badge>
                            )}
                          </div>
                          <div className={cn(
                            "text-xs text-muted-foreground leading-tight",
                            selectedLanguage === 'ar' && "text-right font-arabic"
                          )}>
                            {selectedLanguage === 'ar' && action.arabicDescription ? action.arabicDescription : action.description}
                            {isAiCopilot && (
                              <div className={cn(
                                "text-xs mt-1 font-medium",
                                aiCopilotReady ? "text-green-600 dark:text-green-400" : "text-amber-600 dark:text-amber-400"
                              )}>
                                {aiCopilotReady 
                                  ? (selectedLanguage === 'ar' ? "✓ جاهز" : "✓ Ready")
                                  : (selectedLanguage === 'ar' ? "⏳ جاري التحميل..." : "⏳ Loading...")
                                }
                              </div>
                            )}
                          </div>
                        </div>

                        {/* Progress Bar for Active Actions */}
                        {isActive && (
                          <div className="absolute bottom-0 left-0 right-0">
                            <Progress value={progress} className="h-1" />
                          </div>
                        )}
                      </Button>
                    </motion.div>
                  )

                  // Wrap gated features with TrialGuard
                  if (action.isGated) {
                    return (
                      <TrialGuard
                        key={action.id}
                        redirectToPayment={true}
                        fallback={
                          <motion.div
                            initial={{ opacity: 0, scale: 0.9 }}
                            animate={{ opacity: 1, scale: 1 }}
                            transition={{ delay: index * 0.05 }}
                            className="relative"
                          >
                            <div className="absolute inset-0 bg-background/80 backdrop-blur-sm z-10 rounded-lg flex items-center justify-center">
                              <Badge variant="secondary" className="text-xs">
                                Trial Expired
                              </Badge>
                            </div>
                            {buttonContent}
                          </motion.div>
                        }
                      >
                        {buttonContent}
                      </TrialGuard>
                    )
                  }

                  return buttonContent
                })}
              </AnimatePresence>
            </div>

            {/* Quick Stats */}
            <div className="grid grid-cols-2 md:grid-cols-4 gap-4 pt-6 border-t">
              <div className="text-center">
                <div className="text-2xl font-bold text-primary">
                  {selectedFiles.length}
                </div>
                <div className="text-sm text-muted-foreground">Files Ready</div>
              </div>
              <div className="text-center">
                <div className="text-2xl font-bold text-green-500">
                  {activeActions.length}
                </div>
                <div className="text-sm text-muted-foreground">Processing</div>
              </div>
              <div className="text-center">
                <div className={cn(
                  "text-2xl font-bold transition-colors duration-300",
                  aiCopilotReady ? "text-green-500" : "text-amber-500"
                )}>
                  {aiCopilotReady ? "✓" : "⏳"}
                </div>
                <div className="text-sm text-muted-foreground">
                  AI Copilot {aiCopilotReady ? "Ready" : "Loading"}
                </div>
              </div>
              <div className="text-center">
                <div className="text-2xl font-bold text-purple-500">∞</div>
                <div className="text-sm text-muted-foreground">Unlimited</div>
              </div>
            </div>
          </div>
        </Card>
      </motion.div>
    </div>
  )
}<|MERGE_RESOLUTION|>--- conflicted
+++ resolved
@@ -6,8 +6,6 @@
 import { Badge } from '@/components/ui/badge'
 import { TrialGuard } from '@/components/TrialGuard'
 import { trackFeatureUsage } from '@/lib/analytics'
-import { healthcareTemplates, getTemplatesByStakeholder } from '@/lib/healthcare-templates'
-import { HealthcareTemplate } from '@/lib/healthcare-templates'
 import { motion, AnimatePresence } from 'framer-motion'
 import { 
   Upload, 
@@ -22,12 +20,7 @@
   Copy, 
   Download,
   UploadSimple,
-  Circle,
-  Heartbeat,
-  Stethoscope,
-  Hospital,
-  Prescription,
-  MicrophoneStage
+  Circle
 } from '@/lib/safe-icons'
 import { cn } from '@/lib/utils'
 import { toast } from 'sonner'
@@ -35,16 +28,12 @@
 interface WorkspaceAction {
   id: string
   label: string
-  arabicLabel?: string
   icon: React.ComponentType<any>
   description: string
-  arabicDescription?: string
   color: string
   isLoading?: boolean
   progress?: number
   isGated?: boolean // Whether this feature requires trial access
-  isHealthcare?: boolean // Whether this is a healthcare-specific feature
-  template?: HealthcareTemplate
 }
 
 interface WorkspaceAreaProps {
@@ -52,21 +41,12 @@
   activeActions: string[]
   actionProgress: Record<string, number>
   aiCopilotReady?: boolean
-  stakeholderType?: 'provider' | 'patient' | 'insurer' | 'admin' | 'regulator'
 }
 
-export function WorkspaceArea({ 
-  onActionClick, 
-  activeActions, 
-  actionProgress, 
-  aiCopilotReady = false,
-  stakeholderType = 'provider'
-}: WorkspaceAreaProps) {
+export function WorkspaceArea({ onActionClick, activeActions, actionProgress, aiCopilotReady = false }: WorkspaceAreaProps) {
   const [dragActive, setDragActive] = useState(false)
   const [selectedFiles, setSelectedFiles] = useState<File[]>([])
   const [isMobile, setIsMobile] = useState(false)
-  const [showHealthcareMode, setShowHealthcareMode] = useState(true)
-  const [selectedLanguage, setSelectedLanguage] = useState<'en' | 'ar'>('en')
 
   useEffect(() => {
     const checkMobile = () => {
@@ -78,157 +58,96 @@
     return () => window.removeEventListener('resize', checkMobile)
   }, [])
 
-  // Get healthcare templates for the current stakeholder
-  const healthcareTemplatesForStakeholder = getTemplatesByStakeholder(stakeholderType)
-
-  const baseActions: WorkspaceAction[] = [
+  const workspaceActions: WorkspaceAction[] = [
     {
       id: 'upload',
       label: 'Upload',
-      arabicLabel: 'رفع',
       icon: Upload,
       description: 'Upload documents instantly',
-      arabicDescription: 'رفع الوثائق فوراً',
       color: 'bg-blue-500 hover:bg-blue-600',
-      isGated: false,
-      isHealthcare: false
+      isGated: false // Basic upload is free
     },
     {
       id: 'translate',
       label: 'Translate',
-      arabicLabel: 'ترجم',
       icon: Globe,
       description: 'AR ⇄ EN translation',
-      arabicDescription: 'ترجمة عربي ⇄ إنجليزي',
       color: 'bg-green-500 hover:bg-green-600',
-      isGated: true,
-      isHealthcare: false
+      isGated: true // Advanced feature
+    },
+    {
+      id: 'compress',
+      label: 'Compress',
+      icon: Lightning,
+      description: 'Reduce file size smartly',
+      color: 'bg-orange-500 hover:bg-orange-600',
+      isGated: true // Advanced feature
+    },
+    {
+      id: 'merge',
+      label: 'Merge & Consolidate',
+      icon: ArrowsIn,
+      description: 'Combine multiple documents',
+      color: 'bg-purple-500 hover:bg-purple-600',
+      isGated: true // Advanced feature
+    },
+    {
+      id: 'analyze',
+      label: 'Analyze',
+      icon: ChartBar,
+      description: 'Extract insights & data',
+      color: 'bg-indigo-500 hover:bg-indigo-600',
+      isGated: true // Advanced feature
     },
     {
       id: 'ai-analyze',
-      label: 'AI Analysis',
-      arabicLabel: 'تحليل ذكي',
+      label: 'AI Copilot Analysis',
       icon: Brain,
       description: 'Powered by AI intelligence',
-      arabicDescription: 'مدعوم بالذكاء الاصطناعي',
       color: 'bg-gradient-to-r from-pink-500 to-violet-500 hover:from-pink-600 hover:to-violet-600',
-      isGated: true,
-      isHealthcare: false
+      isGated: true // Premium feature
+    },
+    {
+      id: 'share',
+      label: 'Share',
+      icon: Share,
+      description: 'Share with team members',
+      color: 'bg-cyan-500 hover:bg-cyan-600',
+      isGated: true // Collaboration feature
+    },
+    {
+      id: 'collaborate',
+      label: 'Collaborate',
+      icon: Users,
+      description: 'Real-time collaboration',
+      color: 'bg-teal-500 hover:bg-teal-600',
+      isGated: true // Collaboration feature
+    },
+    {
+      id: 'template',
+      label: 'Make Template',
+      icon: File,
+      description: 'Create reusable template',
+      color: 'bg-yellow-500 hover:bg-yellow-600',
+      isGated: true // Advanced feature
+    },
+    {
+      id: 'copy',
+      label: 'Make Copy',
+      icon: Copy,
+      description: 'Duplicate document',
+      color: 'bg-gray-500 hover:bg-gray-600',
+      isGated: false // Basic feature
+    },
+    {
+      id: 'export',
+      label: 'Export',
+      icon: Download,
+      description: 'Download in various formats',
+      color: 'bg-emerald-500 hover:bg-emerald-600',
+      isGated: true // Advanced feature
     }
   ]
-
-  const healthcareActions: WorkspaceAction[] = [
-    {
-      id: 'saudi-prescription',
-      label: 'E-Prescription',
-      arabicLabel: 'وصفة إلكترونية',
-      icon: Prescription,
-      description: 'Create Saudi MOH compliant prescription',
-      arabicDescription: 'إنشاء وصفة طبية متوافقة مع وزارة الصحة',
-      color: 'bg-emerald-500 hover:bg-emerald-600',
-      isGated: true,
-      isHealthcare: true,
-      template: healthcareTemplatesForStakeholder.find(t => t.id === 'saudi-prescription')
-    },
-    {
-      id: 'medical-analysis',
-      label: 'Medical Analysis',
-      arabicLabel: 'تحليل طبي',
-      icon: Stethoscope,
-      description: 'AI-powered medical document analysis',
-      arabicDescription: 'تحليل الوثائق الطبية بالذكاء الاصطناعي',
-      color: 'bg-red-500 hover:bg-red-600',
-      isGated: true,
-      isHealthcare: true
-    },
-    {
-      id: 'nphies-claim',
-      label: 'NPHIES Claim',
-      arabicLabel: 'مطالبة نفيس',
-      icon: Hospital,
-      description: 'Process insurance claim via NPHIES',
-      arabicDescription: 'معالجة مطالبة التأمين عبر نفيس',
-      color: 'bg-blue-600 hover:bg-blue-700',
-      isGated: true,
-      isHealthcare: true,
-      template: healthcareTemplatesForStakeholder.find(t => t.id === 'nphies-claim')
-    },
-    {
-      id: 'voice-command',
-      label: 'Voice Commands',
-      arabicLabel: 'أوامر صوتية',
-      icon: MicrophoneStage,
-      description: 'Arabic voice commands for medical workflows',
-      arabicDescription: 'أوامر صوتية بالعربية للعمليات الطبية',
-      color: 'bg-purple-500 hover:bg-purple-600',
-      isGated: true,
-      isHealthcare: true
-    },
-    {
-      id: 'fhir-export',
-      label: 'FHIR Export',
-      arabicLabel: 'تصدير FHIR',
-      icon: Download,
-      description: 'Export in FHIR healthcare format',
-      arabicDescription: 'تصدير بصيغة FHIR الصحية',
-      color: 'bg-indigo-500 hover:bg-indigo-600',
-      isGated: true,
-      isHealthcare: true
-    },
-    {
-      id: 'clinical-decision',
-      label: 'Clinical Support',
-      arabicLabel: 'دعم سريري',
-      icon: Heartbeat,
-      description: 'Clinical decision support system',
-      arabicDescription: 'نظام دعم القرار السريري',
-      color: 'bg-teal-500 hover:bg-teal-600',
-      isGated: true,
-      isHealthcare: true
-    }
-  ]
-
-  // Combine base and healthcare actions based on mode
-  const workspaceActions: WorkspaceAction[] = showHealthcareMode 
-    ? [...baseActions, ...healthcareActions] 
-    : [...baseActions, 
-       {
-         id: 'compress',
-         label: 'Compress',
-         icon: Lightning,
-         description: 'Reduce file size smartly',
-         color: 'bg-orange-500 hover:bg-orange-600',
-         isGated: true,
-         isHealthcare: false
-       },
-       {
-         id: 'merge',
-         label: 'Merge',
-         icon: ArrowsIn,
-         description: 'Combine multiple documents',
-         color: 'bg-purple-500 hover:bg-purple-600',
-         isGated: true,
-         isHealthcare: false
-       },
-       {
-         id: 'share',
-         label: 'Share',
-         icon: Share,
-         description: 'Share with team members',
-         color: 'bg-cyan-500 hover:bg-cyan-600',
-         isGated: true,
-         isHealthcare: false
-       },
-       {
-         id: 'template',
-         label: 'Make Template',
-         icon: File,
-         description: 'Create reusable template',
-         color: 'bg-yellow-500 hover:bg-yellow-600',
-         isGated: true,
-         isHealthcare: false
-       }
-      ]
 
   const handleDragEnter = (e: React.DragEvent) => {
     e.preventDefault()
@@ -384,70 +303,13 @@
         <Card className="p-3 sm:p-4 lg:p-6">
           <div className="space-y-4 sm:space-y-6">
             <div className="text-center space-y-1 sm:space-y-2">
-              <h2 className="text-lg sm:text-xl lg:text-2xl font-bold">
-                {showHealthcareMode ? 'BrainSAIT Healthcare Workspace' : 'AI-Powered Workspace'}
-              </h2>
+              <h2 className="text-lg sm:text-xl lg:text-2xl font-bold">AI-Powered Workspace</h2>
               <p className="text-sm sm:text-base text-muted-foreground px-2">
-                {showHealthcareMode 
-                  ? 'Healthcare document intelligence for Saudi medical professionals'
-                  : 'Transform your documents with intelligent processing tools'
-                }
+                Transform your documents with intelligent processing tools
               </p>
             </div>
 
-<<<<<<< HEAD
-            {/* Healthcare Mode Controls */}
-            <div className="flex flex-col sm:flex-row items-center justify-between gap-4 p-4 bg-muted/50 rounded-lg">
-              <div className="flex items-center gap-3">
-                <Button
-                  variant={showHealthcareMode ? "default" : "outline"}
-                  size="sm"
-                  onClick={() => setShowHealthcareMode(true)}
-                  className="flex items-center gap-2"
-                >
-                  <Heartbeat size={16} />
-                  Healthcare Mode
-                </Button>
-                <Button
-                  variant={!showHealthcareMode ? "default" : "outline"}
-                  size="sm"
-                  onClick={() => setShowHealthcareMode(false)}
-                  className="flex items-center gap-2"
-                >
-                  <File size={16} />
-                  General Mode
-                </Button>
-              </div>
-              
-              {showHealthcareMode && (
-                <div className="flex items-center gap-3">
-                  <Button
-                    variant={selectedLanguage === 'en' ? "default" : "outline"}
-                    size="sm"
-                    onClick={() => setSelectedLanguage('en')}
-                  >
-                    EN
-                  </Button>
-                  <Button
-                    variant={selectedLanguage === 'ar' ? "default" : "outline"}
-                    size="sm"
-                    onClick={() => setSelectedLanguage('ar')}
-                  >
-                    العربية
-                  </Button>
-                  <Badge variant="secondary" className="text-xs">
-                    {stakeholderType === 'provider' ? 'Healthcare Provider' :
-                     stakeholderType === 'patient' ? 'Patient' :
-                     stakeholderType === 'insurer' ? 'Insurance Company' : 'Healthcare Professional'}
-                  </Badge>
-                </div>
-              )}
-            </div>
-
-            <div className="grid grid-cols-2 sm:grid-cols-3 md:grid-cols-4 lg:grid-cols-5 xl:grid-cols-6 gap-3 sm:gap-4 lg:gap-5">
-=======
             <div className="grid grid-cols-2 sm:grid-cols-3 lg:grid-cols-4 xl:grid-cols-5 2xl:grid-cols-6 gap-4 sm:gap-6 lg:gap-8">
->>>>>>> 0470ebb5
               <AnimatePresence>
                 {workspaceActions.map((action, index) => {
                   const isActive = activeActions.includes(action.id)
@@ -523,35 +385,23 @@
                         <div className="text-center space-y-1">
                           <div className={cn(
                             "font-medium text-sm leading-tight",
-                            isAiCopilot && aiCopilotReady && "text-pink-700 dark:text-pink-300",
-                            selectedLanguage === 'ar' && "font-arabic"
+                            isAiCopilot && aiCopilotReady && "text-pink-700 dark:text-pink-300"
                           )}>
-                            {selectedLanguage === 'ar' && action.arabicLabel ? action.arabicLabel : action.label}
+                            {action.label}
                             {action.isGated && (
                               <Badge variant="secondary" className="ml-2 text-xs">
-                                {selectedLanguage === 'ar' ? 'مميز' : 'Pro'}
-                              </Badge>
-                            )}
-                            {action.isHealthcare && (
-                              <Badge variant="default" className="ml-1 text-xs bg-red-500">
-                                {selectedLanguage === 'ar' ? 'طبي' : 'Medical'}
+                                Pro
                               </Badge>
                             )}
                           </div>
-                          <div className={cn(
-                            "text-xs text-muted-foreground leading-tight",
-                            selectedLanguage === 'ar' && "text-right font-arabic"
-                          )}>
-                            {selectedLanguage === 'ar' && action.arabicDescription ? action.arabicDescription : action.description}
+                          <div className="text-xs text-muted-foreground leading-tight">
+                            {action.description}
                             {isAiCopilot && (
                               <div className={cn(
                                 "text-xs mt-1 font-medium",
                                 aiCopilotReady ? "text-green-600 dark:text-green-400" : "text-amber-600 dark:text-amber-400"
                               )}>
-                                {aiCopilotReady 
-                                  ? (selectedLanguage === 'ar' ? "✓ جاهز" : "✓ Ready")
-                                  : (selectedLanguage === 'ar' ? "⏳ جاري التحميل..." : "⏳ Loading...")
-                                }
+                                {aiCopilotReady ? "✓ Ready" : "⏳ Loading..."}
                               </div>
                             )}
                           </div>
