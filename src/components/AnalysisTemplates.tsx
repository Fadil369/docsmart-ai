--- conflicted
+++ resolved
@@ -10,12 +10,8 @@
 import { Tabs, TabsContent, TabsList, TabsTrigger } from '@/components/ui/tabs'
 import { motion } from 'framer-motion'
 import { useKV } from '@/lib/mock-spark'
-<<<<<<< HEAD
 import { FileText, Target, Brain, Building, Table, Gear, Trash, Plus } from '@phosphor-icons/react'
-=======
-import { FileText, Plus } from '@phosphor-icons/react'
 import { Settings, Trash2 } from 'lucide-react'
->>>>>>> d3410832
 import { toast } from 'sonner'
 
 interface AnalysisTemplate {
@@ -269,7 +265,7 @@
                       onEdit()
                     }}
                   >
-                    <Gear size={14} />
+                    <Settings size={14} />
                   </Button>
                 )}
                 {onDelete && (
@@ -281,7 +277,7 @@
                       onDelete()
                     }}
                   >
-                    <Trash size={14} />
+                    <Trash2 size={14} />
                   </Button>
                 )}
               </div>
